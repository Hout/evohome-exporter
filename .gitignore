--- conflicted
+++ resolved
@@ -106,10 +106,9 @@
 # output
 *.out
 secret-evohome.yaml
-<<<<<<< HEAD
 
 # vscode
 .vscode/
-=======
-b.sh
->>>>>>> b8189df2
+
+# own scripts
+b.sh